---
- hosts: kube-master
  roles:
    # System
    - { role: apps/k8s-kubedns, tags: ['kubedns', 'kube-system'] }

    # Databases
    - { role: apps/k8s-postgres, tags: 'postgres' }
    - { role: apps/k8s-elasticsearch, tags: 'elasticsearch' }
    - { role: apps/k8s-memcached, tags: 'memcached' }
    - { role: apps/k8s-redis, tags: 'redis' }

    # Msg Broker
    - { role: apps/k8s-rabbitmq, tags: 'rabbitmq' }

    # Monitoring
    - { role: apps/k8s-influxdb, tags: ['influxdb', 'kube-system']}
    - { role: apps/k8s-heapster, tags: ['heapster', 'kube-system']}
    - { role: apps/k8s-kubedash, tags: ['kubedash', 'kube-system']}

    # logging
    - { role: apps/k8s-kube-logstash, tags: 'kube-logstash'}

    # Console
    - { role: apps/k8s-fabric8, tags: 'fabric8' }
<<<<<<< HEAD
    - { role: apps/k8s-kube-ui, tags: ['kube-ui', 'kube-system']}
=======
    - { role: apps/k8s-kube-ui, tags: 'kube-ui' }

    # ETCD
    - { role: apps/k8s-etcd, tags: 'etcd'}
>>>>>>> 394a64f9
<|MERGE_RESOLUTION|>--- conflicted
+++ resolved
@@ -23,11 +23,7 @@
 
     # Console
     - { role: apps/k8s-fabric8, tags: 'fabric8' }
-<<<<<<< HEAD
     - { role: apps/k8s-kube-ui, tags: ['kube-ui', 'kube-system']}
-=======
-    - { role: apps/k8s-kube-ui, tags: 'kube-ui' }
 
     # ETCD
-    - { role: apps/k8s-etcd, tags: 'etcd'}
->>>>>>> 394a64f9
+    - { role: apps/k8s-etcd, tags: 'etcd'}