---
- name: Calico | Check calicoctl version
  run_once: true
  set_fact:
    legacy_calicoctl: "{{ calicoctl_image_tag | version_compare('v1.0.0', '<') }}"
  tags: facts

- name: Calico | Write Calico cni config
  template:
    src: "cni-calico.conf.j2"
    dest: "/etc/cni/net.d/10-calico.conf"
    owner: kube

- name: Calico | Create calico certs directory
  file:
    dest: "{{ calico_cert_dir }}"
    state: directory
    mode: 0750
    owner: root
    group: root

- name: Calico | Link etcd certificates for calico-node
  file:
    src: "{{ etcd_cert_dir }}/{{ item.s }}"
    dest: "{{ calico_cert_dir }}/{{ item.d }}"
    state: hard
    force: yes
  with_items:
    - {s: "ca.pem", d: "ca_cert.crt"}
    - {s: "node-{{ inventory_hostname }}.pem", d: "cert.crt"}
    - {s: "node-{{ inventory_hostname }}-key.pem", d: "key.pem"}

- name: Calico | Install calicoctl container script
  template:
    src: calicoctl-container.j2
    dest: "{{ bin_dir }}/calicoctl"
    mode: 0755
    owner: root
    group: root
  changed_when: false
  notify: restart calico-node

- name: Calico | Copy cni plugins from hyperkube
  command: "{{ docker_bin_dir }}/docker run --rm -v /opt/cni/bin:/cnibindir {{ hyperkube_image_repo }}:{{ hyperkube_image_tag }} /usr/bin/rsync -ac /opt/cni/bin/ /cnibindir/"
  register: cni_task_result
  until: cni_task_result.rc == 0
  retries: 4
  delay: "{{ retry_stagger | random + 3 }}"
  changed_when: false
  tags: [hyperkube, upgrade]

- name: Calico | Copy cni plugins from calico/cni container
  command: "{{ docker_bin_dir }}/docker run --rm -v /opt/cni/bin:/cnibindir {{ calico_cni_image_repo }}:{{ calico_cni_image_tag }} sh -c 'cp -a /opt/cni/bin/* /cnibindir/'"
  register: cni_task_result
  until: cni_task_result.rc == 0
  retries: 4
  delay: "{{ retry_stagger | random + 3 }}"
  changed_when: false
  when: overwrite_hyperkube_cni|bool
  tags: [hyperkube, upgrade]

- name: Calico | Set cni directory permissions
  file:
    path: /opt/cni/bin
    state: directory
    owner: kube
    recurse: true
    mode: 0755

- name: Calico | wait for etcd
  uri:
    url: https://localhost:2379/health
    validate_certs: no
  register: result
  until: result.status == 200 or result.status == 401
  retries: 10
  delay: 5
  delegate_to: "{{groups['etcd'][0]}}"
  run_once: true

- name: Calico | Check if calico network pool has already been configured
  command: |-
    curl \
      --cacert {{ etcd_cert_dir }}/ca.pem \
      --cert {{ etcd_cert_dir}}/admin-{{ groups['etcd'][0] }}.pem \
      --key {{ etcd_cert_dir }}/admin-{{ groups['etcd'][0] }}-key.pem \
      https://localhost:2379/v2/keys/calico/v1/ipam/v4/pool
  register: calico_conf
  delegate_to: "{{groups['etcd'][0]}}"
  run_once: true
  changed_when: false

- name: Calico | Configure calico network pool
  shell: >
    echo '{
    "kind": "ipPool",
<<<<<<< HEAD
    "spec": {"disabled": false, "ipip": {"enabled": {{ ipip }}},
=======
    "spec": {"disabled": false, "ipip": {"enabled": {{ cloud_provider is defined or ipip }}, "mode": "{{ ipip_mode }}"},
>>>>>>> 99202328
             "nat-outgoing": {{ nat_outgoing|default(false) and not peer_with_router|default(false) }}},
    "apiVersion": "v1",
    "metadata": {"cidr": "{{ kube_pods_subnet }}"}
    }'
    | {{ bin_dir }}/calicoctl create -f -
  environment:
    NO_DEFAULT_POOLS: true
  run_once: true
  when: not legacy_calicoctl and
         ("Key not found" in calico_conf.stdout or "nodes" not in calico_conf.stdout)

- name: Calico (old) | Define ipip pool argument
  run_once: true
  set_fact:
    ipip_arg: "--ipip"
  when: (legacy_calicoctl and ipip )
  tags: facts

- name: Calico (old) | Define nat-outgoing pool argument
  run_once: true
  set_fact:
    nat_arg: "--nat-outgoing"
  when: (legacy_calicoctl and
         nat_outgoing|default(false) and not peer_with_router|default(false))
  tags: facts

- name: Calico (old) | Define calico pool task name
  run_once: true
  set_fact:
    pool_task_name: "with options {{ ipip_arg|default('') }} {{ nat_arg|default('') }}"
  when: (legacy_calicoctl and ipip_arg|default(false) or nat_arg|default(false))
  tags: facts

- name: Calico (old) | Configure calico network pool {{ pool_task_name|default('') }}
  command: "{{ bin_dir}}/calicoctl pool add {{ kube_pods_subnet }} {{ ipip_arg|default('') }} {{ nat_arg|default('') }}"
  environment:
    NO_DEFAULT_POOLS: true
  run_once: true
  when: legacy_calicoctl and
         ("Key not found" in calico_conf.stdout or "nodes" not in calico_conf.stdout)

- name: Calico | Get calico configuration from etcd
  command: |-
    curl \
      --cacert {{ etcd_cert_dir }}/ca.pem \
      --cert {{ etcd_cert_dir}}/admin-{{ groups['etcd'][0] }}.pem \
      --key {{ etcd_cert_dir }}/admin-{{ groups['etcd'][0] }}-key.pem \
      https://localhost:2379/v2/keys/calico/v1/ipam/v4/pool
  register: calico_pools_raw
  delegate_to: "{{groups['etcd'][0]}}"
  run_once: true

- set_fact:
    calico_pools: "{{ calico_pools_raw.stdout | from_json }}"
  run_once: true

- name: Calico | Check if calico pool is properly configured
  fail:
    msg: 'Only one network pool must be configured and it must be the subnet {{ kube_pods_subnet }}.
    Please erase calico configuration and run the playbook again ("etcdctl rm --recursive /calico/v1/ipam/v4/pool")'
  when: ( calico_pools['node']['nodes'] | length > 1 ) or
        ( not calico_pools['node']['nodes'][0]['key'] | search(".*{{ kube_pods_subnet | ipaddr('network') }}.*") )
  run_once: true

- name: Calico | Set global as_num
  command: "{{ bin_dir}}/calicoctl config set asNumber {{ global_as_num }}"
  run_once: true
  when: not legacy_calicoctl

- name: Calico (old) | Set global as_num
  command: "{{ bin_dir}}/calicoctl bgp default-node-as {{ global_as_num }}"
  run_once: true
  when: legacy_calicoctl

- name: Calico (old) | Write calico-node systemd init file
  template:
    src: calico-node.service.legacy.j2
    dest: /etc/systemd/system/calico-node.service
  when: legacy_calicoctl
  notify: restart calico-node

- name: Calico | Write calico.env for systemd init file
  template:
    src: calico.env.j2
    dest: /etc/calico/calico.env
  when: not legacy_calicoctl
  notify: restart calico-node

- name: Calico | Write calico-node systemd init file
  template:
    src: calico-node.service.j2
    dest: /etc/systemd/system/calico-node.service
  when: not legacy_calicoctl
  notify: restart calico-node

- name: Calico | Restart calico-node if secrets changed
  command: /bin/true
  when: secret_changed|default(false) or etcd_secret_changed|default(false)
  notify: restart calico-node

- meta: flush_handlers

- name: Calico | Enable calico-node
  service:
    name: calico-node
    state: started
    enabled: yes

- name: Calico | Disable node mesh
  shell: "{{ bin_dir }}/calicoctl config set nodeToNodeMesh off"
  when: ((peer_with_router|default(false) or peer_with_calico_rr|default(false))
          and inventory_hostname in groups['k8s-cluster']
          and not legacy_calicoctl)
  run_once: true

- name: Calico | Configure peering with router(s)
  shell: >
   echo '{
   "kind": "bgpPeer",
   "spec": {"asNumber": "{{ item.as }}"},
   "apiVersion": "v1",
   "metadata": {"node": "{{ inventory_hostname }}", "scope": "node", "peerIP": "{{ item.router_id }}"}
   }'
   | {{ bin_dir }}/calicoctl create --skip-exists -f -
  with_items: "{{ peers|default([]) }}"
  when: (not legacy_calicoctl and
         peer_with_router|default(false) and inventory_hostname in groups['k8s-cluster'])

- name: Calico | Configure peering with route reflectors
  shell: >
   echo '{
   "kind": "bgpPeer",
   "spec": {"asNumber": "{{ local_as | default(global_as_num)}}"},
   "apiVersion": "v1",
   "metadata": {"node": "{{ inventory_hostname }}",
     "scope": "node",
     "peerIP": "{{ hostvars[item]["calico_rr_ip"]|default(hostvars[item]["ip"])|default(hostvars[item]["ansible_default_ipv4.address"]) }}"}
   }'
   | {{ bin_dir }}/calicoctl create --skip-exists -f -
  with_items: "{{ groups['calico-rr'] | default([]) }}"
  when: (not legacy_calicoctl and
         peer_with_calico_rr|default(false) and inventory_hostname in groups['k8s-cluster']
         and hostvars[item]['cluster_id'] == cluster_id)

- name: Calico (old) | Disable node mesh
  shell: "{{ bin_dir }}/calicoctl bgp node-mesh off"
  when: ((peer_with_router|default(false) or peer_with_calico_rr|default(false))
          and inventory_hostname in groups['k8s-cluster']
          and legacy_calicoctl)
  run_once: true

- name: Calico (old) | Configure peering with router(s)
  shell: "{{ bin_dir }}/calicoctl node bgp peer add {{ item.router_id }} as {{ item.as }}"
  with_items: "{{ peers|default([]) }}"
  when: (legacy_calicoctl and
         peer_with_router|default(false) and inventory_hostname in groups['k8s-cluster'])

- name: Calico (old) | Configure peering with route reflectors
  shell: "{{ bin_dir }}/calicoctl node bgp peer add {{ hostvars[item]['calico_rr_ip']|default(hostvars[item]['ip'])|default(hostvars[item]['ansible_default_ipv4.address']) }} as {{ local_as | default(global_as_num) }}"
  with_items: "{{ groups['calico-rr'] | default([]) }}"
  when: (legacy_calicoctl and
         peer_with_calico_rr|default(false) and inventory_hostname in groups['k8s-cluster']
         and hostvars[item]['cluster_id'] == cluster_id)<|MERGE_RESOLUTION|>--- conflicted
+++ resolved
@@ -94,11 +94,7 @@
   shell: >
     echo '{
     "kind": "ipPool",
-<<<<<<< HEAD
-    "spec": {"disabled": false, "ipip": {"enabled": {{ ipip }}},
-=======
-    "spec": {"disabled": false, "ipip": {"enabled": {{ cloud_provider is defined or ipip }}, "mode": "{{ ipip_mode }}"},
->>>>>>> 99202328
+    "spec": {"disabled": false, "ipip": {"enabled": {{ ipip }}, "mode": "{{ ipip_mode }}"},
              "nat-outgoing": {{ nat_outgoing|default(false) and not peer_with_router|default(false) }}},
     "apiVersion": "v1",
     "metadata": {"cidr": "{{ kube_pods_subnet }}"}
