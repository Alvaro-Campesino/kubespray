---
- name: Gen_certs | create etcd cert dir
  file:
    path: "{{ etcd_cert_dir }}"
    group: "{{ etcd_cert_group }}"
    state: directory
    owner: kube
    mode: 0700
    recurse: yes

- name: "Gen_certs | create etcd script dir (on {{groups['etcd'][0]}})"
  file:
    path: "{{ etcd_script_dir }}"
    state: directory
    owner: root
    mode: 0700
  run_once: yes
  delegate_to: "{{groups['etcd'][0]}}"

- name: "Gen_certs | create etcd cert dir (on {{groups['etcd'][0]}})"
  file:
    path: "{{ etcd_cert_dir }}"
    group: "{{ etcd_cert_group }}"
    state: directory
    owner: kube
    recurse: yes
    mode: 0700
  run_once: yes
  delegate_to: "{{groups['etcd'][0]}}"

- name: Gen_certs | write openssl config
  template:
    src: "openssl.conf.j2"
    dest: "{{ etcd_config_dir }}/openssl.conf"
  run_once: yes
  delegate_to: "{{groups['etcd'][0]}}"
  when: gen_certs|default(false)

- name: Gen_certs | copy certs generation script
  copy:
    src: "make-ssl-etcd.sh"
    dest: "{{ etcd_script_dir }}/make-ssl-etcd.sh"
    mode: 0700
  run_once: yes
  delegate_to: "{{groups['etcd'][0]}}"
  when: gen_certs|default(false)


- name: Gen_certs | run cert generation script
  command: "bash -x {{ etcd_script_dir }}/make-ssl-etcd.sh -f {{ etcd_config_dir }}/openssl.conf -d {{ etcd_cert_dir }}"
  environment:
    - MASTERS: "{% for m in groups['etcd'] %}
                  {% if gen_node_certs[m] %}
                    {{ m }}
                  {% endif %}
                {% endfor %}"
    - HOSTS: "{% for h in (groups['k8s-cluster'] + groups['calico-rr']|default([]))|unique %}
                {% if gen_node_certs[h] %}
                    {{ h }}
                {% endif %}
              {% endfor %}"
  run_once: yes
  delegate_to: "{{groups['etcd'][0]}}"
  when: gen_certs|default(false)
  notify: set etcd_secret_changed

- set_fact:
    all_master_certs: "['ca-key.pem',
                      {% for node in groups['etcd'] %}
                      'admin-{{ node }}.pem',
                      'admin-{{ node }}-key.pem',
                      'member-{{ node }}.pem',
                      'member-{{ node }}-key.pem',
                      {% endfor %}]"
    my_master_certs: ['ca-key.pem',
                     'admin-{{ inventory_hostname }}.pem',
                     'admin-{{ inventory_hostname }}-key.pem',
                     'member-{{ inventory_hostname }}.pem',
                     'member-{{ inventory_hostname }}-key.pem'
                     ]
    all_node_certs: "['ca.pem',
                    {% for node in (groups['k8s-cluster'] + groups['calico-rr']|default([]))|unique %}
                    'node-{{ node }}.pem',
                    'node-{{ node }}-key.pem',
                    {% endfor %}]"
    my_node_certs: ['ca.pem', 'node-{{ inventory_hostname }}.pem', 'node-{{ inventory_hostname }}-key.pem']
  tags: facts

- name: Gen_certs | Gather etcd master certs
  shell: "tar cfz - -C {{ etcd_cert_dir }} -T /dev/stdin <<< {{ my_master_certs|join(' ') }} {{ all_node_certs|join(' ') }} | base64 --wrap=0"
  args:
    executable: /bin/bash
  register: etcd_master_cert_data
  no_log: true
  check_mode: no
  delegate_to: "{{groups['etcd'][0]}}"
  when: inventory_hostname in groups['etcd'] and sync_certs|default(false) and
        inventory_hostname != groups['etcd'][0]
  notify: set etcd_secret_changed

- name: Gen_certs | Gather etcd node certs
  shell: "tar cfz - -C {{ etcd_cert_dir }} -T /dev/stdin <<< {{ my_node_certs|join(' ') }} | base64 --wrap=0"
  args:
    executable: /bin/bash
  register: etcd_node_cert_data
  no_log: true
  check_mode: no
  delegate_to: "{{groups['etcd'][0]}}"
  when: (('calico-rr' in groups and inventory_hostname in groups['calico-rr']) or
        inventory_hostname in groups['k8s-cluster']) and
        sync_certs|default(false) and inventory_hostname not in groups['etcd']
  notify: set etcd_secret_changed

<<<<<<< HEAD
#NOTE(mattymo): Use temporary file to copy master certs because we have a ~200k
#char limit when using shell command

#FIXME(mattymo): Use tempfile module in ansible 2.3
- name: Gen_certs | Prepare tempfile for unpacking certs
  shell: mktemp /tmp/certsXXXXX.tar.gz
  register: cert_tempfile

- name: Gen_certs | Write master certs to tempfile
  copy:
    content: "{{etcd_master_cert_data.stdout}}"
    dest: "{{cert_tempfile.stdout}}"
    owner: root
    mode: "0600"
=======
#NOTE(mattymo): Use temporary file to copy master certs because we have a ~200k 
#char limit when using shell command                                            
                                                                                
#FIXME(mattymo): Use tempfile module in ansible 2.3                             
- name: Gen_certs | Prepare tempfile for unpacking certs                        
  shell: mktemp /tmp/certsXXXXX.tar.gz                                          
  register: cert_tempfile                                                       
  when: inventory_hostname in groups['etcd'] and sync_certs|default(false) and
        inventory_hostname != groups['etcd'][0]                          

- name: Gen_certs | Write master certs to tempfile                              
  copy:                                                                         
    content: "{{etcd_master_cert_data.stdout}}"                                      
    dest: "{{cert_tempfile.stdout}}"                                            
    owner: root                                                                 
    mode: "0600"                                                                
>>>>>>> 02fed4a0
  when: inventory_hostname in groups['etcd'] and sync_certs|default(false) and
        inventory_hostname != groups['etcd'][0]

- name: Gen_certs | Unpack certs on masters
  shell: "base64 -d < {{ cert_tempfile.stdout }} | tar xz -C {{ etcd_cert_dir }}"
  no_log: true
  changed_when: false
  check_mode: no
  when: inventory_hostname in groups['etcd'] and sync_certs|default(false) and
        inventory_hostname != groups['etcd'][0]
  notify: set secret_changed

- name: Gen_certs | Cleanup tempfile
  file:
    path: "{{cert_tempfile.stdout}}"
    state: absent
  when: inventory_hostname in groups['etcd'] and sync_certs|default(false) and
        inventory_hostname != groups['etcd'][0]

- name: Gen_certs | Copy certs on nodes
  shell: "base64 -d <<< '{{etcd_node_cert_data.stdout|quote}}' | tar xz -C {{ etcd_cert_dir }}"
  args:
    executable: /bin/bash
  changed_when: false
  when: sync_certs|default(false) and
        inventory_hostname not in groups['etcd']

- name: Gen_certs | check certificate permissions
  file:
    path: "{{ etcd_cert_dir }}"
    group: "{{ etcd_cert_group }}"
    state: directory
    owner: kube
    mode: "u=rwX,g-rwx,o-rwx"
    recurse: yes

- name: Gen_certs | target ca-certificate store file
  set_fact:
    ca_cert_path: |-
      {% if ansible_os_family == "Debian" -%}
      /usr/local/share/ca-certificates/etcd-ca.crt
      {%- elif ansible_os_family == "RedHat" -%}
      /etc/pki/ca-trust/source/anchors/etcd-ca.crt
      {%- elif ansible_os_family in ["CoreOS", "Container Linux by CoreOS"] -%}
      /etc/ssl/certs/etcd-ca.pem
      {%- endif %}
  tags: facts

- name: Gen_certs | add CA to trusted CA dir
  copy:
    src: "{{ etcd_cert_dir }}/ca.pem"
    dest: "{{ ca_cert_path }}"
    remote_src: true
  register: etcd_ca_cert

- name: Gen_certs | update ca-certificates (Debian/Ubuntu/Container Linux by CoreOS)
  command: update-ca-certificates
  when: etcd_ca_cert.changed and ansible_os_family in ["Debian", "CoreOS", "Container Linux by CoreOS"]

- name: Gen_certs | update ca-certificates (RedHat)
  command: update-ca-trust extract
  when: etcd_ca_cert.changed and ansible_os_family == "RedHat"<|MERGE_RESOLUTION|>--- conflicted
+++ resolved
@@ -111,22 +111,6 @@
         sync_certs|default(false) and inventory_hostname not in groups['etcd']
   notify: set etcd_secret_changed
 
-<<<<<<< HEAD
-#NOTE(mattymo): Use temporary file to copy master certs because we have a ~200k
-#char limit when using shell command
-
-#FIXME(mattymo): Use tempfile module in ansible 2.3
-- name: Gen_certs | Prepare tempfile for unpacking certs
-  shell: mktemp /tmp/certsXXXXX.tar.gz
-  register: cert_tempfile
-
-- name: Gen_certs | Write master certs to tempfile
-  copy:
-    content: "{{etcd_master_cert_data.stdout}}"
-    dest: "{{cert_tempfile.stdout}}"
-    owner: root
-    mode: "0600"
-=======
 #NOTE(mattymo): Use temporary file to copy master certs because we have a ~200k 
 #char limit when using shell command                                            
                                                                                 
@@ -143,7 +127,6 @@
     dest: "{{cert_tempfile.stdout}}"                                            
     owner: root                                                                 
     mode: "0600"                                                                
->>>>>>> 02fed4a0
   when: inventory_hostname in groups['etcd'] and sync_certs|default(false) and
         inventory_hostname != groups['etcd'][0]
 
